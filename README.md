--- conflicted
+++ resolved
@@ -7,20 +7,9 @@
 ---
 
 ## Table of Contents
-<<<<<<< HEAD
-1. [📝 Overview](#overview)
-2. [✨ Key Features](#key-features)
-3. [🚀 Getting Started](#getting-started)
-4. [📂 Project Structure](#project-structure)
-5. [🛠️ Pipeline Steps](#pipeline-steps)
-6. [⚙️ Configuration](#configuration)
-7. [📊 Results](#results)
-8. [🪪 License](#license)
-9. [📫 Contact](#contact)
-=======
 
-1. [Overview](#overview)
-2. [Key Features](#key-features)
+1. [Overview](#-overview)
+2. [Key Features](#-key-features)
 3. [Getting Started](#gettingstarted)
 4. [Project Structure](#projectstructure)
 5. [Pipeline Steps](#pipelinesteps)
@@ -28,7 +17,6 @@
 7. [Results](#results)
 8. [License](#license)
 9. [Contact](#contact)
->>>>>>> 6ffbce56
 
 ---
 > [!NOTE]
@@ -39,7 +27,7 @@
 > * use ChEMBL’s substructure search to export all compounds that contain your pharmacophore of choice and feed them straight into the workflow.
 > * pipeline allows you to add `/my_compounds.csv` with molecules coming from your own resources.
 
-## 📝 Overview
+## 📋 Overview
 
 Design and evaluate new anticancer molecules with an **explainable Random Forest QSAR** model.  The workflow covers:
 
@@ -64,7 +52,7 @@
 
 ---
 
-## ✨ Key Features
+## 🔑 Key Features — one-glance summary
 
 | Stage / Module      | Highlights (essentials)                                                                  |
 |---------------------|------------------------------------------------------------------------------------------|
@@ -79,7 +67,7 @@
 
 ---
 
-## 🚀 Getting Started
+## Getting Started
 
 ### Prerequisites
 
@@ -95,7 +83,7 @@
 
 ---
 
-## 📂 Project Structure
+## Project Structure
 
 ```text
 REFIDD/
@@ -114,7 +102,9 @@
 
 ---
 
-## 🛠️ Pipeline Steps
+## 🛠️ How to Run the Pipeline — step by step
+
+
 
 | Step | Goal | Command (copy ⇣) | Key Outputs |
 |------|------|------------------|-------------|
@@ -127,17 +117,38 @@
 
 ---
 
-## ⚙️ Configuration
+### ⚡ Quick one-liner
 
 ```bash
-  conda activate qsar-env
-  python Deskryptory/Data_preparation.py && \
-  python results/Evaluation_qsar_model/qsar_train.py && \
-  python defragmentation.py && \
-  python new_compounds.py
+conda activate fraggen-100
+python Deskryptory/Data_preparation.py && \
+python results/Evaluation_qsar_model/qsar_train.py && \
+python defragmentation.py && \
+python new_compounds.py
 ```
-## 📊 Results
-## 🪪 License
-## 📫 Contact
+---
+
+## Results
+
+Key outputs (under `results/`):
+
+* `roc.png`, `pr.png` – performance metrics
+* `shap_beeswarm.png`, `shap_bar.png` – descriptor impact
+* `first_10_hits.png`, `top100_hits.tsv` – generated molecules
+
+---
+
+## License
+
+Research‑only. For commercial use contact the author.
+
+---
+
+## Contact
+
+**Tomasz Szostek** – PhD Candidate, University of Milano‑Bicocca
+Email: [tomasz.szostek@example.com](mailto:tomasz.szostek@example.com)
+
+---
 
 *Happy modelling!*